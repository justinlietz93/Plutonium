--- conflicted
+++ resolved
@@ -1,101 +1,9 @@
+# Plutonium Dependency Analyzer
 # Plutonium Dependency Analyzer
 
 A cross-language dependency analysis tool that helps you track, compare, and auto-fix dependencies across multiple programming environments. The tool analyzes dependencies in Node.js, Python, Ruby, Maven (Java), and Go projects, generates a comprehensive Markdown report showing current versions compared to the latest available versions, and automatically resolves dependency conflicts and security vulnerabilities in the local development environment.
 
-<<<<<<< HEAD
 ## Features
-=======
-## Prerequisites
-
-- **Python 3.7+**
-- **External tools** (only needed for languages you're analyzing):
-  - **Node.js**: For analyzing Node.js projects
-  - **pip**: For analyzing Python projects
-  - **Ruby/Bundler**: For analyzing Ruby projects
-  - **Maven**: For analyzing Java projects
-  - **Go**: For analyzing Go projects
-
-### Installation
-
-1. Clone the repository:
-   ```
-   git clone https://github.com/justinlietz93/Plutonium.git
-   cd Plutonium
-   ```
-
-2. Install dependencies:
-   ```
-   pip install -r requirements.txt
-   ```
-
-## Configuration
-
-The tool is configured through a `config.json` file in the project root. Here's an example:
-
-```json
-{
-  "OutputFile": "dependency_report.md",
-  "Directories": [
-    {
-      "Path": "/path/to/nodejs/project",
-      "Environments": ["Node.js"]
-    },
-    {
-      "Path": "/path/to/python/project",
-      "Environments": ["Python"]
-    },
-    {
-      "Path": "/path/to/mixed/project",
-      "Environments": ["Node.js", "Python", "Ruby", "Maven", "Go"]
-    }
-  ]
-}
-```
-
-### Configuration Options
-
-- `OutputFile`: (string) Path to the output report file.
-- `Directories`: (array) List of directories to analyze.
-  - `Path`: (string) Path to the directory containing the project.
-  - `Environments`: (array) List of environments to analyze in this directory. Valid values are: `"Node.js"`, `"Python"`, `"Ruby"`, `"Maven"`, `"Go"`.
-
-## Usage
-
-Run the tool with the default configuration file:
-
-```
-python main.py
-```
-
-Or specify a custom configuration file:
-
-```
-python main.py -c custom_config.json
-```
-
-Additional options:
-
-```
-python main.py --help
-```
-
-## Output
-
-The tool generates a Markdown report at the location specified in the `OutputFile` configuration. The report includes:
-
-- A header with timestamp
-- A section for each directory and environment combination
-- Tables showing each dependency with its current and latest version
-- Status indicators: ✅ (up to date) or ⚠️ (update available)
-- A summary section
-
-Example report:
-
-```markdown
-# Dependency Analysis Report
-
-Generated on: 2025-04-10 22:50:30
->>>>>>> a2cb9b57
 
 - **Cross-Language Support**: Analyzes dependencies in Node.js, Python, Ruby, Maven, and Go projects.
 - **Version Comparison**: Compares current dependency versions with the latest available versions.
